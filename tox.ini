--- conflicted
+++ resolved
@@ -47,12 +47,8 @@
 
 [testenv:docs]
 basepython = python3.8
-<<<<<<< HEAD
-deps = sphinx==3.1.2
-=======
 deps =
-    sphinx==3.0.3
->>>>>>> d2df48cc
+    sphinx==3.1.2
 whitelist_externals = make
 changedir = {toxinidir}/docs
 commands =
