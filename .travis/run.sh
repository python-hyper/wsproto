#!/bin/bash

set -e
set -x

<<<<<<< HEAD
if [ -d empty ]; then
	rm -fr empty
fi

mkdir empty
cd empty
=======
install_wsproto() {
    pip install -U pip setuptools
    python setup.py sdist
    pip install dist/*
    if [ $WSACCEL -eq 1 ]; then
        pip install wsaccel
    fi
}
>>>>>>> 5cb167f9

case "$MODE" in
    flake8)
        pip install flake8
        flake8 --max-complexity 10 wsproto
        ;;

    docs)
        # For autodoc
        install_wsproto
        pip install sphinx
        sphinx-build -nW -b html -d docs/build/doctrees docs/source docs/build/html
        ;;
    pytest)
        install_wsproto
        pip install -r test_requirements.txt

        # Prevent python from seeing our source tree, forcing it to use the
        # installed version
        mkdir empty
        cd empty/

        INSTALLDIR=$(python -c "import os, wsproto; print(os.path.dirname(wsproto.__file__))")
        pytest --cov=$INSTALLDIR --cov-config=../.coveragerc ../test/

        pip install codecov && codecov
        ;;

    autobahn)
        install_wsproto
        pip install coverage

        cd compliance/
        python run-autobahn-tests.py --cov --cases=fast "$SIDE"

        pip install codecov && codecov
        ;;

    *)
        echo "WTF?"
        exit 1
esac<|MERGE_RESOLUTION|>--- conflicted
+++ resolved
@@ -3,14 +3,13 @@
 set -e
 set -x
 
-<<<<<<< HEAD
 if [ -d empty ]; then
 	rm -fr empty
 fi
 
 mkdir empty
 cd empty
-=======
+
 install_wsproto() {
     pip install -U pip setuptools
     python setup.py sdist
@@ -19,7 +18,6 @@
         pip install wsaccel
     fi
 }
->>>>>>> 5cb167f9
 
 case "$MODE" in
     flake8)
